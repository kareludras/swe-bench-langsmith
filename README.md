<p align="center">
  <a href="https://github.com/princeton-nlp/Llamao">
    <img src="assets/figures/swellama_banner.png" width="50%" alt="Kawi the SWE-Llama" />
  </a>
</p>

<div align="center">

 | [日本語](docs/README_JP.md) | [English](https://github.com/princeton-nlp/SWE-bench) | [中文简体](docs/README_CN.md) | [中文繁體](docs/README_TW.md) |

</div>


---
<p align="center">
Code and data for our ICLR 2024 paper <a href="http://swe-bench.github.io/paper.pdf">SWE-bench: Can Language Models Resolve Real-World GitHub Issues?</a>
    </br>
    </br>
    <a href="https://www.python.org/">
        <img alt="Build" src="https://img.shields.io/badge/Python-3.8+-1f425f.svg?color=purple">
    </a>
    <a href="https://copyright.princeton.edu/policy">
        <img alt="License" src="https://img.shields.io/badge/License-MIT-blue">
    </a>
    <a href="https://badge.fury.io/py/swebench">
        <img src="https://badge.fury.io/py/swebench.svg">
    </a>
</p>

Please refer our [website](http://swe-bench.github.io) for the public leaderboard and the [change log](https://github.com/princeton-nlp/SWE-bench/blob/main/CHANGELOG.md) for information on the latest updates to the SWE-bench benchmark.

## 📰 News
* **[Aug. 13, 2024]**: Introducing *SWE-bench Verified*! Part 2 of our collaboration with [OpenAI Preparedness](https://openai.com/preparedness/). A subset of 500 problems that real software engineers have confirmed are solvable. Check out more in the [report](https://openai.com/index/introducing-swe-bench-verified/)!
* **[Jun. 27, 2024]**: We have an exciting update for SWE-bench - with support from [OpenAI's Preparedness](https://openai.com/preparedness/) team: We're moving to a fully containerized evaluation harness using Docker for more reproducible evaluations! Read more in our [report](https://github.com/princeton-nlp/SWE-bench/blob/main/docs/20240627_docker/README.md).
* **[Apr. 15, 2024]**: SWE-bench has gone through major improvements to resolve issues with the evaluation harness. Read more in our [report](https://github.com/princeton-nlp/SWE-bench/blob/main/docs/20240415_eval_bug/README.md).
* **[Apr. 2, 2024]**: We have released [SWE-agent](https://github.com/princeton-nlp/SWE-agent), which sets the state-of-the-art on the full SWE-bench test set! ([Tweet 🔗](https://twitter.com/jyangballin/status/1775114444370051582))
* **[Jan. 16, 2024]**: SWE-bench has been accepted to ICLR 2024 as an oral presentation! ([OpenReview 🔗](https://openreview.net/forum?id=VTF8yNQM66))

## 👋 Overview
SWE-bench is a benchmark for evaluating large language models on real world software issues collected from GitHub.
Given a *codebase* and an *issue*, a language model is tasked with generating a *patch* that resolves the described problem.

<img src="assets/figures/teaser.png">

To access SWE-bench, copy and run the following code:
```python
from datasets import load_dataset
swebench = load_dataset('princeton-nlp/SWE-bench', split='test')
```

## 🚀 Set Up
SWE-bench uses Docker for reproducible evaluations.
Follow the instructions in the [Docker setup guide](https://docs.docker.com/engine/install/) to install Docker on your machine.
If you're setting up on Linux, we recommend seeing the [post-installation steps](https://docs.docker.com/engine/install/linux-postinstall/) as well.

Finally, to build SWE-bench from source, follow these steps:
```bash
git clone git@github.com:princeton-nlp/SWE-bench.git
cd SWE-bench
pip install -e .
```

Test your installation by running:
```bash
python -m swebench.harness.run_evaluation \
    --predictions_path gold \
    --max_workers 1 \
    --instance_ids sympy__sympy-20590 \
    --run_id validate-gold
```

## 💽 Usage
> [!WARNING]
> Running fast evaluations on SWE-bench can be resource intensive
> We recommend running the evaluation harness on an `x86_64` machine with at least 120GB of free storage, 16GB of RAM, and 8 CPU cores.
> You may need to experiment with the `--max_workers` argument to find the optimal number of workers for your machine, but we recommend using fewer than `min(0.75 * os.cpu_count(), 24)`.
>
> If running with docker desktop, make sure to increase your virtual disk space to have ~120 free GB available, and set max_workers to be consistent with the above for the CPUs available to docker.
>
> Support for `arm64` machines is experimental.

Evaluate model predictions on SWE-bench Lite using the evaluation harness with the following command:
```bash
python -m swebench.harness.run_evaluation \
    --dataset_name princeton-nlp/SWE-bench_Lite \
    --predictions_path <path_to_predictions> \
    --max_workers <num_workers> \
    --run_id <run_id>
    # use --predictions_path 'gold' to verify the gold patches
    # use --run_id to name the evaluation run
```

This command will generate docker build logs (`logs/build_images`) and evaluation logs (`logs/run_evaluation`) in the current directory.

The final evaluation results will be stored in the `evaluation_results` directory.

To see the full list of arguments for the evaluation harness, run:
```bash
python -m swebench.harness.run_evaluation --help
```

Additionally, the SWE-Bench repo can help you:
* Train your own models on our pre-processed datasets
* Run [inference](https://github.com/princeton-nlp/SWE-bench/blob/main/swebench/inference/README.md) on existing models (either models you have on-disk like LLaMA, or models you have access to through an API like GPT-4). The inference step is where you get a repo and an issue and have the model try to generate a fix for it.
*  Run SWE-bench's [data collection procedure](https://github.com/princeton-nlp/SWE-bench/blob/main/swebench/collect/) on your own repositories, to make new SWE-Bench tasks.

## ⬇️ Downloads
| Datasets | Models |
| - | - |
| [🤗 SWE-bench](https://huggingface.co/datasets/princeton-nlp/SWE-bench) | [🦙 SWE-Llama 13b](https://huggingface.co/princeton-nlp/SWE-Llama-13b) |
| [🤗 "Oracle" Retrieval](https://huggingface.co/datasets/princeton-nlp/SWE-bench_oracle) | [🦙 SWE-Llama 13b (PEFT)](https://huggingface.co/princeton-nlp/SWE-Llama-13b-peft) |
| [🤗 BM25 Retrieval 13K](https://huggingface.co/datasets/princeton-nlp/SWE-bench_bm25_13K) | [🦙 SWE-Llama 7b](https://huggingface.co/princeton-nlp/SWE-Llama-7b) |
| [🤗 BM25 Retrieval 27K](https://huggingface.co/datasets/princeton-nlp/SWE-bench_bm25_27K) | [🦙 SWE-Llama 7b (PEFT)](https://huggingface.co/princeton-nlp/SWE-Llama-7b-peft) |
| [🤗 BM25 Retrieval 40K](https://huggingface.co/datasets/princeton-nlp/SWE-bench_bm25_40K) | |
| [🤗 BM25 Retrieval 50K (Llama tokens)](https://huggingface.co/datasets/princeton-nlp/SWE-bench_bm25_50k_llama)   | |

## 🍎 Tutorials
We've also written the following blog posts on how to use different parts of SWE-bench.
If you'd like to see a post about a particular topic, please let us know via an issue.
<<<<<<< HEAD
* [Nov 1. 2023] Collecting Evaluation Tasks for SWE-Bench ([🔗](https://github.com/princeton-nlp/SWE-bench/tree/main/assets/collection.md))
* [Nov 6. 2023] Evaluating on SWE-bench ([🔗](https://github.com/princeton-nlp/SWE-bench/tree/main/assets/evaluation.md))
=======
* [Nov 1. 2023] Collecting Evaluation Tasks for SWE-Bench ([🔗](https://github.com/princeton-nlp/SWE-bench/tree/main/swebench/assets/collection.md))
* [Nov 6. 2023] Evaluating on SWE-bench ([🔗](https://github.com/princeton-nlp/SWE-bench/blob/main/assets/evaluation.md))
>>>>>>> 7ac3f5dc

## 💫 Contributions
We would love to hear from the broader NLP, Machine Learning, and Software Engineering research communities, and we welcome any contributions, pull requests, or issues!
To do so, please either file a new pull request or issue and fill in the corresponding templates accordingly. We'll be sure to follow up shortly!

Contact person: [Carlos E. Jimenez](http://www.carlosejimenez.com/) and [John Yang](https://john-b-yang.github.io/) (Email: carlosej@princeton.edu, johnby@stanford.edu).

## ✍️ Citation
If you find our work helpful, please use the following citations.
```
@inproceedings{
    jimenez2024swebench,
    title={{SWE}-bench: Can Language Models Resolve Real-world Github Issues?},
    author={Carlos E Jimenez and John Yang and Alexander Wettig and Shunyu Yao and Kexin Pei and Ofir Press and Karthik R Narasimhan},
    booktitle={The Twelfth International Conference on Learning Representations},
    year={2024},
    url={https://openreview.net/forum?id=VTF8yNQM66}
}
```

## 🪪 License
MIT. Check `LICENSE.md`.<|MERGE_RESOLUTION|>--- conflicted
+++ resolved
@@ -117,13 +117,8 @@
 ## 🍎 Tutorials
 We've also written the following blog posts on how to use different parts of SWE-bench.
 If you'd like to see a post about a particular topic, please let us know via an issue.
-<<<<<<< HEAD
-* [Nov 1. 2023] Collecting Evaluation Tasks for SWE-Bench ([🔗](https://github.com/princeton-nlp/SWE-bench/tree/main/assets/collection.md))
-* [Nov 6. 2023] Evaluating on SWE-bench ([🔗](https://github.com/princeton-nlp/SWE-bench/tree/main/assets/evaluation.md))
-=======
 * [Nov 1. 2023] Collecting Evaluation Tasks for SWE-Bench ([🔗](https://github.com/princeton-nlp/SWE-bench/tree/main/swebench/assets/collection.md))
 * [Nov 6. 2023] Evaluating on SWE-bench ([🔗](https://github.com/princeton-nlp/SWE-bench/blob/main/assets/evaluation.md))
->>>>>>> 7ac3f5dc
 
 ## 💫 Contributions
 We would love to hear from the broader NLP, Machine Learning, and Software Engineering research communities, and we welcome any contributions, pull requests, or issues!
